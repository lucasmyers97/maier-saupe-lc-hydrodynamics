# To Do
----------------
* ~~Install boost~~
* ~~Figure out how to construct an empty vector~~
* ~~Write LagrangeMultiplier member variables as std::vectors of points~~
* ~~Make LagrangeMultiplier invert Q~~
* ~~Fix sign error in equation of motion~~
* ~~Write up isotropic problem~~
* ~~Take Gateaux derivative of equation of motion~~
* Implement Newton's method using dealii
  - ~~Make grid~~
  - ~~Distribute DOFS~~
  - ~~Write boundary-values function~~
  - ~~Write `setup_system` function~~
    - ~~Introduce `system_update`, `current_system`~~
  - ~~Populate matrix~~
    - ~~Return Lambda evaluated at quadrature points~~
    - ~~Return Jacobian evaluated at quadrature points, solve matrix equation with shape function rhs~~
  - ~~Populate rhs~~
  - ~~Remove hanging nodes, apply zero boundary condition to Newton Update~~
  - ~~Find matrix solver appropriate for the problem~~ UMFPACK Direct Solver
  - ~~Set boundary values for actual solution~~
  - ~~Compute the residual~~
  - Figure out how to set step size
  - ~~Ouput results (have this in the other file)~~
* Learn to use ParaView
  - ~~Display 2D liquid crystal configurations in ParaView~~
    - ~~Create function which returns Q-tensor for uniaxial configuration~~
    - ~~Project that function onto the finite element space~~
    - ~~Write DataPostprocessor function that gives the nematic configuration~~
    - ~~Write the nematic configuration to a .vtu file~~
    - ~~Open it in Paraview~~
    - ~~See if you can make the nematic configuration in Paraview~~
    - ~~If you can't, need to do post-processing in C++ and just display as vectors~~
  - Display 3D liquid crystal configurations in ParaView
* Read Convex Splitting paper by Cody
* ~~Read Selinger paper on rotating defect~~
* ~~Figure out how to apply a function to a finite element configuration in dealii~~
* ~~Make `LagrangeMultiplier` class a template with `order`~~
* Organize Code
  - Put classes which generate nematic configurations in their own files
  - Put classes which output director field in their own files
  - Figure out how to organize them -- maybe a big include file?
  - Could make one class which is just a template (which has different instantiations based on type)
  - Put boundary condition functions in separate file
* ~~Update LagrangeMultiplier class to be useful in dealii~~
  - ~~Write function to return lagrange multiplier vector~~
  - ~~Write function to return Jacobian~~
* ~~Assert that Lagrange Multiplier errors are low enough, otherwise abort~~
* Play around with making Lagrange Multiplier errors lower
* ~~Debug solver~~
  - ~~Try uniform configuration~~
  - ~~Confer with Cody about form of Newton's method~~
  - ~~Make sure boundary conditions are being applied correctly~~
  - ~~Write Laplace solver to make sure UMFPack is working properly~~
    - ~~Write with Dirichlet conditions~~
    - Write with Neumann conditions
  - Try Neumann boundary conditions with nematic
  - Try LdG free energy with nematic
  - Redefine degrees of freedom to matcch with Cody's
  - Try with just eta, mu, nu
* Parallelize LagrangeMultiplier function
  - ~~Test CUDA compilation with vector addition~~
  - ~~Test `LU_Matrix` batched inversion in CUDA~~
  - ~~Write kernel to generate Residual and Jacobian~~
  - ~~Write program which iterates Newton's method to solve~~
  - Need to add #pragma unroll commands
  - Invert shape functions
  - Play with `__constant__` memory
* Document code
  - ~~Download Doxygen~~
  - ~~Write Doxygen documentation for one source file~~
  - Deploy to website automatically
  - Write for all source, include, tests
* Refactor simulations
  - Test liquid crystal post-processor
  - Write function which generates LC configurations
  - Test function which generates LC configurations
* Learn how to use CMake
  - Refactor all CMake files
* Structure data
  - Figure out how to make scripts/simulations agnostic to data location
<<<<<<< HEAD
  - Structure data in a reasonably logical way 
=======
  - Structure data in a reasonably logical way
* Get setup with supercomputer
  - Get logged on
  - run simple c++ program
  - figure out how to submit interactive job
  - install or use dealii
  - install or use cuda
  - run simulation to see how long it takes
* Run for uniform configurations
  - run with different Kappa values
  - run with different starting configurations (isotropic, nematic, sometimes both)
  - compute f for either
* Try for oscillating system
>>>>>>> 84f01c55
<|MERGE_RESOLUTION|>--- conflicted
+++ resolved
@@ -80,9 +80,6 @@
   - Refactor all CMake files
 * Structure data
   - Figure out how to make scripts/simulations agnostic to data location
-<<<<<<< HEAD
-  - Structure data in a reasonably logical way 
-=======
   - Structure data in a reasonably logical way
 * Get setup with supercomputer
   - Get logged on
@@ -95,5 +92,4 @@
   - run with different Kappa values
   - run with different starting configurations (isotropic, nematic, sometimes both)
   - compute f for either
-* Try for oscillating system
->>>>>>> 84f01c55
+* Try for oscillating system